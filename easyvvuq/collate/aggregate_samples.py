from .base import BaseCollationElement
from easyvvuq import OutputType
import pandas as pd

__copyright__ = """

    Copyright 2018 Robin A. Richardson, David W. Wright

    This file is part of EasyVVUQ

    EasyVVUQ is free software: you can redistribute it and/or modify
    it under the terms of the Lesser GNU General Public License as published by
    the Free Software Foundation, either version 3 of the License, or
    (at your option) any later version.

    EasyVVUQ is distributed in the hope that it will be useful,
    but WITHOUT ANY WARRANTY; without even the implied warranty of
    MERCHANTABILITY or FITNESS FOR A PARTICULAR PURPOSE.  See the
    Lesser GNU General Public License for more details.

    You should have received a copy of the Lesser GNU General Public License
    along with this program.  If not, see <https://www.gnu.org/licenses/>.

"""
__license__ = "LGPL"


class AggregateSamples(BaseCollationElement, collater_name="aggregate_samples"):

    def __init__(self, average=False):
        """
        Aggregate the results of all completed simulations described by the
        Campaign.

<<<<<<< HEAD
    def __init__(self, average=False):
=======
        Parameters
        ----------
        average : bool
            Should the values read in be averaged (mean).
        """

>>>>>>> d1fc5a00
        self.average = average

    def element_version(self):
        """Version of this element for logging."""
        return "0.1"

    def collate(self, campaign):
<<<<<<< HEAD
        """
        Collected the decoded run results for all completed runs without 'collated' status
        """
        self.campaign = campaign
=======
        """Aggregate data from all completed runs in the Campaign runs database.

        Parameters
        ----------
        campaign : :obj:`easyvvuq.campaign.Campaign`
            EasyVVUQ coordination object from which to get information on runs
            to be collated.

        Returns
        -------
        `pd.DataFrame`:
            Aggregated data from all completed runs referenced in the
            input Campaign.
        """
>>>>>>> d1fc5a00

        decoder = campaign._active_app_decoder

        if decoder.output_type != OutputType.SAMPLE:
            raise RuntimeError('Can only aggregate sample type data')

        # Aggregate any uncollated runs into a dataframe (for appending to existing full df)
        new_data = pd.DataFrame()

        # TODO: Find nicer way than forcing collate to access deep internal
        #       vars of campaign object like this
        runs = campaign.campaign_db.runs()

        processed_run_IDs = []
        for run_id, run_info in runs.items():

            # Only look through runs which have been 'encoded' (but not 'collated')
            if campaign.campaign_db.get_run_status(run_id) != "encoded":
                continue

            # Use decoder to check if run has completed (in general application-specific)
            if decoder.sim_complete(run_info=run_info):
                run_data = decoder.parse_sim_output(run_info=run_info)

                if self.average:
                    run_data = pd.DataFrame(run_data.mean()).transpose()

                params = run_info['params']
                column_list = list(params.keys()) + run_data.columns.tolist()

                for param, value in params.items():
                    run_data[param] = value

                # Reorder columns
                run_data = run_data[column_list]
                run_data['run_id'] = run_id
                new_data = new_data.append(run_data, ignore_index=True)

                processed_run_IDs.append(run_id)

        self.append_data(new_data)
        campaign.campaign_db.set_run_statuses(processed_run_IDs, "collated")

        return {"num_collated": len(processed_run_IDs)}

    def append_data(self, new_data):
        self.campaign.campaign_db.append_collation_dataframe(new_data)

    def get_collated_dataframe(self):
        return self.campaign.campaign_db.get_collation_dataframe()

    def element_version(self):
        return "0.1"

    def is_restartable(self):
        return True

    def get_restart_dict(self):
        """Return dict required for restart from serlialized form.

        Returns
        -------
        dict:
            Only parameter needed for restart is the flag for averaging of
            collated data.
        """
        return {"average": self.average}<|MERGE_RESOLUTION|>--- conflicted
+++ resolved
@@ -32,16 +32,12 @@
         Aggregate the results of all completed simulations described by the
         Campaign.
 
-<<<<<<< HEAD
-    def __init__(self, average=False):
-=======
         Parameters
         ----------
         average : bool
             Should the values read in be averaged (mean).
         """
 
->>>>>>> d1fc5a00
         self.average = average
 
     def element_version(self):
@@ -49,13 +45,8 @@
         return "0.1"
 
     def collate(self, campaign):
-<<<<<<< HEAD
         """
-        Collected the decoded run results for all completed runs without 'collated' status
-        """
-        self.campaign = campaign
-=======
-        """Aggregate data from all completed runs in the Campaign runs database.
+        Collected the decoded run results for all completed runs with 'encoded' status
 
         Parameters
         ----------
@@ -65,11 +56,10 @@
 
         Returns
         -------
-        `pd.DataFrame`:
-            Aggregated data from all completed runs referenced in the
-            input Campaign.
+        `int`:
+            The number of new data rows added during collation 
         """
->>>>>>> d1fc5a00
+        self.campaign = campaign
 
         decoder = campaign._active_app_decoder
 
@@ -113,7 +103,7 @@
         self.append_data(new_data)
         campaign.campaign_db.set_run_statuses(processed_run_IDs, "collated")
 
-        return {"num_collated": len(processed_run_IDs)}
+        return len(processed_run_IDs)
 
     def append_data(self, new_data):
         self.campaign.campaign_db.append_collation_dataframe(new_data)
