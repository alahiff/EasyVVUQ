--- conflicted
+++ resolved
@@ -8,12 +8,9 @@
 from easyvvuq import OutputType
 from .base import BaseAnalysisElement
 from easyvvuq.sampling import QMCSampler
-<<<<<<< HEAD
 from .results import AnalysisResults
-=======
 from easyvvuq.sampling import MCSampler
 from .ensemble_boot import confidence_interval
->>>>>>> bffb5265
 
 __author__ = 'Jalal Lakhlili'
 __license__ = "LGPL"
@@ -99,22 +96,6 @@
 
         # Compute descriptive statistics for each quantity of interest
         for k in qoi_cols:
-<<<<<<< HEAD
-            # Sensitivity Analysis: First and Total Sobol indices
-            A, B, AB = self._separate_output_values(samples[k],
-                                                    n_params,
-                                                    n_sobol_samples)
-            sobols_first_dict = {}
-            sobols_total_dict = {}
-            i_par = 0
-            for param_name in self.sampler.vary.get_keys():
-                sobols_first_dict[param_name] = self._first_order(A, B, AB[:, i_par])
-                sobols_total_dict[param_name] = self._total_order(A, B, AB[:, i_par])
-                i_par += 1
-            results['sobols_first'][k] = sobols_first_dict
-            results['sobols_total'][k] = sobols_total_dict
-        return QMCAnalysisResults(raw_data=results, samples=data_frame)
-=======
             results['statistical_moments'][k] = {'mean': np.mean(samples[k], axis=0),
                                                  'var': np.var(samples[k], axis=0),
                                                  'std': np.std(samples[k], axis=0)}
@@ -125,8 +106,7 @@
             results['conf_sobols_first'][k] = conf_first
             results['conf_sobols_total'][k] = conf_total
 
-        return results
->>>>>>> bffb5265
+        return QMCAnalysisResults(raw_data=results, samples=data_frame)
 
     def get_samples(self, data_frame):
         """
