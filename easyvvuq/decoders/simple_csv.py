--- conflicted
+++ resolved
@@ -36,18 +36,6 @@
     def __init__(self, target_filename=None, output_columns=None, header=0):
 
         if target_filename is None:
-<<<<<<< HEAD
-            msg = ("target_filename must be set for SimpleCSV. This should be "
-                   "the name of the output file this decoder acts on.")
-            logger.error(msg)
-            raise Exception(msg)
-
-        if output_columns is None:
-            msg = ("output_columns must be specified for SimpleCSV. This "
-                   "should be the names of the output columns this decoder "
-                   "extracts from the target csv file.")
-            logger.error(msg)
-=======
             msg = (
                 f"target_filename must be set for SimpleCSV. This should be"
                 f"the name of the output file this decoder acts on."
@@ -62,7 +50,6 @@
                 f"from the target csv file."
             )
             logging.error(msg)
->>>>>>> 927fad63
             raise Exception(msg)
 
         if len(output_columns) == 0:
