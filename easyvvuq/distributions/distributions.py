import numpy as np
import csv

__copyright__ = """

    Copyright 2018 Robin A. Richardson, David W. Wright

    This file is part of EasyVVUQ

    EasyVVUQ is free software: you can redistribute it and/or modify
    it under the terms of the Lesser GNU General Public License as published by
    the Free Software Foundation, either version 3 of the License, or
    (at your option) any later version.

    EasyVVUQ is distributed in the hope that it will be useful,
    but WITHOUT ANY WARRANTY; without even the implied warranty of
    MERCHANTABILITY or FITNESS FOR A PARTICULAR PURPOSE.  See the
    Lesser GNU General Public License for more details.

    You should have received a copy of the Lesser GNU General Public License
    along with this program.  If not, see <https://www.gnu.org/licenses/>.

"""
__license__ = "LGPL"


def options(choices):
    """
    Generator to repeatedly provide one of a list of options (in order)

    Parameters
    ----------
    choices:    list
        Set of choices to be used in simulations

    Yields
    -------
    object:
        Selection from input choices
    """

    while True:
        for choice in choices:
            yield choice


def normal(mean, sigma):
    """
    Generator returning samples picked from the specified normal distribution

    Parameters
    ----------
    mean:   float
        Mean of the normal distribution
    sigma:  float
        Standard deviation of the normal distribution

    Yields
    -------
    float
        Number drawn from provided distribution
    """

    while True:
        yield np.random.normal(mean, sigma)


def uniform(min_val, max_val):
    """
    Generator returning values picked from the specified uniform distribution

    Parameters
    ----------
    min_val:    float
        Minimum value covered by the distribution
    max_val:    float
        Maximum value covered by the distribution

    Yields
    -------
    float
        Number drawn from provided distribution

    """
    while True:
        yield np.random.uniform(min_val, max_val)


def uniform_integer(min_val, max_val):
    """
    Generator returning integer values picked from the specified uniform distribution

    Parameters
    ----------
    min_val:    int
        Minimum value covered by the distribution
    max_val:    int
        Maximum value covered by the distribution

    Yields
    -------
    int
        Number drawn from provided distribution

    """
    while True:
        yield np.random.randint(min_val, max_val)


def custom_histogram(filename):
    """
    Create a generator from histogram read from a CSV file
    TODO: Test this properly

    Parameters
    ----------
    filename:  str
        Path to file containing histogram

    Yields
    -------

    """

    # Read in the list of values and their associated probabilities
    # (1st and 2nd column, respectively)
    with open(filename, "r") as infile:
        probabilities = []
        values = []
        csvreader = csv.reader(infile)
        for row in csvreader:
            if '#' in row[0]:  # skip comment line
                continue
            values.append(float(row[0]))
            probabilities.append(float(row[1]))
        probabilities = np.array(probabilities)
        values = np.array(values)

        # Force normalization
        probabilities /= probabilities.sum()

    while True:
        yield np.random.choice(values, p=probabilities)

<<<<<<< HEAD
=======

>>>>>>> 46ea5602
def legendre(m):
    """
    Returns the m-th order 1D legendre rules for uniformly distributed variables.
    To be used for stochastic collocation method.
<<<<<<< HEAD
    """        
    xi_1d, wi_1d = np.polynomial.legendre.leggauss(m)
    
    return {'xi_1d':xi_1d, 'wi_1d':wi_1d}
=======
    """
    xi_1d, wi_1d = np.polynomial.legendre.leggauss(m)

    return {'xi_1d': xi_1d, 'wi_1d': 0.5 * wi_1d}
>>>>>>> 46ea5602
<|MERGE_RESOLUTION|>--- conflicted
+++ resolved
@@ -142,22 +142,12 @@
     while True:
         yield np.random.choice(values, p=probabilities)
 
-<<<<<<< HEAD
-=======
 
->>>>>>> 46ea5602
 def legendre(m):
     """
     Returns the m-th order 1D legendre rules for uniformly distributed variables.
     To be used for stochastic collocation method.
-<<<<<<< HEAD
-    """        
-    xi_1d, wi_1d = np.polynomial.legendre.leggauss(m)
-    
-    return {'xi_1d':xi_1d, 'wi_1d':wi_1d}
-=======
     """
     xi_1d, wi_1d = np.polynomial.legendre.leggauss(m)
 
-    return {'xi_1d': xi_1d, 'wi_1d': 0.5 * wi_1d}
->>>>>>> 46ea5602
+    return {'xi_1d': xi_1d, 'wi_1d': 0.5 * wi_1d}