--- conflicted
+++ resolved
@@ -44,10 +44,7 @@
         raise NotImplementedError
 
     def generate_runs(self):
-<<<<<<< HEAD
         raise NotImplementedError
 
     def serialized_state(self):
-=======
->>>>>>> eec300b8
-        raise NotImplementedError+        return "UNSERIALIZABLE"